--- conflicted
+++ resolved
@@ -136,9 +136,7 @@
                     Output.WriteLine("Error: {0}", e.Message);
                     return;
                 }
-                //Console.WriteLine("Gonna do it");
-                //Console.WriteLine(GetDgmlForProgram(input_string));
-                //return;
+
                 context = CompilationContext.Create(configuration).LoadSolution(input_string);
             }
 
@@ -168,49 +166,6 @@
             Output.WriteLine("{0}", result);
         }
 
-<<<<<<< HEAD
-=======
-        private static void testStuff(CompilationContext context, out string errors)
-        {
-            errors = null;
-            ParsingEngine.Create(context).Run();
-            Console.WriteLine("Found nPsharpPrograms=" + context.GetProjects()[0].PSharpPrograms.Count);
-            
-            foreach (PSharpProgram prog in context.GetProjects()[0].PSharpPrograms)
-            {
-                Console.WriteLine(" -- start program --");
-                
-                int x = 5;
-                if (x > 4)
-                {
-                    foreach (var ns in prog.NamespaceDeclarations)
-                    {
-                        Console.WriteLine(ns.QualifiedName);
-                    }
-                    List<string> activeNamespaces = ResolutionHelper.GetActiveNamespacesFromUsingDirectives(prog);
-                    foreach (var asn in activeNamespaces)
-                    {
-                        Console.WriteLine("- " + asn);
-                    }
-                }
-                Console.WriteLine(" -- end program --");
-            }
-
-
-            foreach (var minfoKv in ResolutionHelper.Instance().machineLookup)
-            {
-                List<string> activeNamespaces = ResolutionHelper.GetActiveNamespacesFromUsingDirectives(minfoKv.Value.program);
-                minfoKv.Value.resolveBaseMachine();
-                Console.WriteLine("{0} < {1} ", minfoKv.Value.uniqueName, (minfoKv.Value.baseMachine != null) ? minfoKv.Value.baseMachine.uniqueName : "null");
-            }
-            
-            
-            
-
-        }
-
-
->>>>>>> d757d2ee
         /// <summary>
         /// Produces the Dgml file for the given program
         /// </summary>
